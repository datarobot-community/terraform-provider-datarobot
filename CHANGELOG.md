## Unreleased

<<<<<<< HEAD
- Added support for creating tags for registered model version
=======
- Added MCP custom model target type
>>>>>>> 3425139d

## [0.10.20] - 2025-09-22

### Fixed

- Fixed Windows zip file portability issue for making execution environments

## [0.10.19] - 2025-09-18

### Fixed

- Fixed maximumMemory field in custom models that is occassionally a float


## [0.10.18] - 2025-09-18

### Fixed

- Fixed version label auto-increment for Application Source (no wrap after v10)

## [0.10.17] - 2025-09-01

- Added a new key `llm_settings.custom_model_id` to `datarobot_llm_blueprint` resource

## [0.10.16] - 2025-08-27

- Added a new `playground_type` key to `datarobot_playground` resource
- Added documentation for the DATAROBOT_TIMEOUT_MINUTES environment variable for deployments and other long-running operations

## [0.10.15] - 2025-08-26

### Changed

- Dropped validators for model names on LLM Blueprints

## [0.10.14] - 2025-08-13

### Added

- Added a new `additional_guard_config` field for GuardConfiguration structure.

## [0.10.13] - 2025-07-24

### Fixed

- Relaxes basic auth password length to 1 character

## [0.10.12] - 2025-07-18

### Added

- Added a parameter `docker_image_uri` for ExecutionEnvironmentResource to allow environment version creation from image URI

## [0.10.11] - 2025-07-15

### Fixed

- Moved OAuth provider resources to `api/v2`

## [0.10.10] - 2025-07-01

### Fixed

- Fixed OAuth resource such that if a Client ID changes, the resource should be replaced

## [0.10.9] - 2025-06-23

### Fixed

- Fixed test name conflicts in batch file tests and LLM blueprint tests that could cause CI failures due to duplicate resource names

## [0.10.8] - 2025-06-19

### Fixed

- Ensure PROMPT_COLUMN_NAME is correctly propagated to newly created Registered Model Versions

## [0.10.7] - 2025-06-16

### Added

- Added support for specifying the `resources` field when creating a Custom Application from another Custom Application.

## [0.10.6] - 2025-06-12

### Added

- Added ability to create Custom Applications consisting of 100+ files.

## [0.10.5] - 2025-06-10

### Added

- Added new resource for managing OAuth providers in DataRobot (11.1+). This resource allows you to create, read, update, and delete OAuth provider configurations.

## [0.10.4] - 2025-06-03

### Added

- Added AgenticWorkflow custom model target type

## [0.10.3] - 2025-06-02

### Removed

- Added back symlink support from revert

## [0.10.2] - 2025-06-02

### Removed

- Reverted a fix to allow uploading 100+ files due to issues with Pulumi bridge provider

## [0.10.1] - 2025-05-29

### Fixed

- Windows build does not have inodes, dropped cycle detection for symlinks

## [0.10.0] - 2025-05-29

### Added

- Added support for following symlinks for folders in custom models

## [v0.9.5] - 2025-05-20

### Fixed

- Fixed batch file uploads and deletions to avoid API limits by processing them in groups of 100.
- Fixed the DynamicPseudoType error happening w/ the pulumi client.

## [v0.9.4] - 2025-05-14

### Added

- Schedule support for the `CustomJob` resource.
- DeploymentRetrainingPolicy now supports `use_case_id` attribute setting.
- Password length validation in `basic_credential` resource.

### Fixed

- Fixed batch file uploads and deletions to avoid API limits by processing them in groups of 100.
- Fixed test naming convention to avoid conflicts with other test files.

## [v0.9.3] - 2025-04-23

### Fixed

- Fixed memory size overwrite issue in the Custom Model resource. Added a check to ensure that the memory size attribute is not set when the `resource_bundle_id` is set to a non-empty value. This prevents the memory size from being unintentionally overwritten when using resource bundles.

## v0.9.2

- Trigger new Execution Environment version on Docker Image changes

## [v0.9.1] - 2025-04-17

### Added

- Add `retraining_settings` to the Deployment resource.
- Add functionality to dynamic creation/delete folders when testing some resources, to prevent silly errors.

### Changed

- Flow of how environment variables are set in the provider.
- README.md, and DEVELOPMENT.md updated with a contributing information and some tips.
- Updated some resources to load environment variables from the provider instead of directly from the environment during resource initialization (applies only to tests, not the provider itself).

### Fixed

- Fix `notebook_resource` tests

## 0.8.19

- Fix Application Source panic

## 0.8.18

- Fix Application Source resource session affinity being set by default

## 0.8.17

- Add AzureCredentialResource

## 0.8.16

- Add requiresReplace to CustomModelLLMValidation attributes

## 0.8.15

- Update CustomModelLLMValidation resource attributes based on underlying API changes

## 0.8.14

- Fix version_name error on Registered Model From Leaderboard updates

## 0.8.13

- Trigger new Execution Environment version on Docker Context content changes

## 0.8.12

- Vector Database versioning
- Fix adding Use Case to entity idempotency issue

## 0.8.11

- Add more parameter validators for Enum parameters

## 0.8.10

- Set retraining_user_id when Retraining Policy has a schedule trigger

## 0.8.9

- Fix custom_model_llm_settings for LLM Blueprint resource

## 0.8.8

- Add allow_auto_stopping attribute to Custom Applications

## 0.8.7

- Fix bug in Custom Model guard updates, by making sure to update the Custom Model guards even if there are no new guard configs

## 0.8.6

- Fix Schedule conversion for Deployment feature cache settings

## 0.8.5

- Custom Model LLM Validation Resource

## 0.8.4

- Application Source from Template Resource

## 0.8.3

- Custom Metric resource

## 0.8.2

- Deployment feature cache settings

## 0.8.1

- Add batch_monitoring Deployment setting

## 0.8.0

- Notification Channel resource
- Notification Policy resource

## 0.7.6

- enable manual feature selection for Deployment drift tracking

## 0.7.5

- wait for Execution Environments to finish building

## 0.7.4

- add Resource Bundle for Deployments

## 0.7.3

- runtime_parameter_values for Deployments

## 0.7.0

- Custom Application from Environment resource

## 0.6.3

- Fix Application Source resource bug

## 0.6.2

- docker_image param for Execution Environment

## 0.6.0

- Application Source resources

## 0.5.4

- SAP Datasphere batch prediction type

## 0.5.3

- AWS Credential Resource

## 0.5.2

- Deployment Retraining Policy resource

## 0.5.1

- Custom Metric Job Resource
- Custom Metric From Job Resource

## 0.5.0

- Batch Prediction Job Definition Resource

## 0.4.8

- Custom Job Resource

## 0.4.7

- Dataset from Datasource Resource

## 0.4.6

- Add Datasource Resource

## 0.4.5

- Add Datastore Resource

## 0.4.4

- Add NeMo Info to Custom Model GuardrailsConfiguration

## 0.4.3

- Registered Model prompt

## 0.4.2

- Make tests more flexible

## 0.4.1

- Support DR endpoint with trailing slash

## 0.4.0

- Execution Environment Resource and Data Source

## 0.3.6

- add DATAROBOT_TRACE_CONTEXT env var for X-DataRobot-Api-Consumer-Trace header
- remove unnecessary Custom App replacements

## 0.3.5

- populate User-Agent Header for analytics tracing

## 0.3.4

- Paginate List API calls

## 0.3.3

- Block updating immutable Custom Model attributes if deployed

## 0.3.1

- Clean up integration tests

## 0.3.0

- Remove real-time from Deployment predictions settings
- Add Resource Bundles for Custom Models
- Refactor Custom Model resource settings to match Python SDK and API specs

## 0.2.7

- Make `description` Computed for Custom Model in order to fix phantom updates

## 0.2.6

- Link entities to Use Cases
- Increase test coverage

## 0.2.5

- Support other types of comparand in Custom Model Guard conditions
- Registered Model from Leaderboard resource

## 0.2.4

- Make sure `moderation-config.yaml` is preserved on Custom Model updates

## 0.2.3

- Throw error when Deployment fails instead of waiting indefinitely
- Fix runtime params not being set on Custom Model update files
- Don't hardcode base environment for Application Source

## 0.2.2

- Use API return value instead of state for Custom Model deployments count

## 0.2.1

- Fix Runtime Parameter updates for Application Source
- Require replace for Credential udpates
- Always create new version for Custom Model + App Source updates
- Fix type errors for Guard intervention comparand field

## 0.2.0

- CustomModel/App Source/Dataset/Credential -- trigger updates when file contents change

## 0.1.39

- GCP key string parameter for credentials
- Remove base_environment_name from Custom Model, use base_environment_id and base_environment_version_id instead
- Make targetType computed for Custom Model

## 0.1.38

FEATURES:

- Replace Application Source for Custom Applications
- Fix updates for deployed Custom Models
- Dataset from URL

## 0.1.37

FEATURES:

- Deployment settings
- Rename DATAROBOT_API_KEY to DATAROBOT_API_TOKEN

## 0.1.28

FEATURES:

- Support the remaining Prediction Environment settings
- Match Dataset parameter names with Python SDK
- Change Custom Model relative folder path to root

## 0.1.27

FEATURES:

- Support Dependency Builds for Custom Models

## 0.0.24

FEATURES:

- Support Faithfulness Guard with OpenAI credentials
- Add name to Registered Model version
- Support directories and relative file paths for Application Sources
- Support LLM Settings and Vector Database Settings for LLM Blueprints

## 0.0.23

FEATURES:

- Support directories and relative file paths for Custom Models

## 0.0.22

FEATURES:

- Fix Custom Model runtime parameter ordering

## 0.0.21

FEATURES:

- Add Custom Model training data and class labels

## 0.0.20

FEATURES:

- Fix phantom updates for Custom Model and API Token Credential resources
- Add `language` and `prediction_threshold` parameters to Custom Model resource
- Fix CodeQL security warning

## 0.0.19

FEATURES:

- Rename `chat_application` to `qa_application`
- Support other types of Runtime Parameters besides string (type conversion is handled internally).
- Abort Deployment create if an Error occurs<|MERGE_RESOLUTION|>--- conflicted
+++ resolved
@@ -1,10 +1,7 @@
-## Unreleased
-
-<<<<<<< HEAD
+## [0.10.21] - 2025-10-15
+
 - Added support for creating tags for registered model version
-=======
 - Added MCP custom model target type
->>>>>>> 3425139d
 
 ## [0.10.20] - 2025-09-22
 
